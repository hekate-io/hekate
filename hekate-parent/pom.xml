<?xml version="1.0" encoding="UTF-8"?>
<!--
  ~ Copyright 2021 The Hekate Project
  ~
  ~ The Hekate Project licenses this file to you under the Apache License,
  ~ version 2.0 (the "License"); you may not use this file except in compliance
  ~ with the License. You may obtain a copy of the License at:
  ~
  ~ http://www.apache.org/licenses/LICENSE-2.0
  ~
  ~ Unless required by applicable law or agreed to in writing, software
  ~ distributed under the License is distributed on an "AS IS" BASIS, WITHOUT
  ~ WARRANTIES OR CONDITIONS OF ANY KIND, either express or implied. See the
  ~ License for the specific language governing permissions and limitations
  ~ under the License.
  -->

<project xmlns:xsi="http://www.w3.org/2001/XMLSchema-instance" xmlns="http://maven.apache.org/POM/4.0.0"
    xsi:schemaLocation="http://maven.apache.org/POM/4.0.0 http://maven.apache.org/maven-v4_0_0.xsd">
    <modelVersion>4.0.0</modelVersion>
    <groupId>io.hekate</groupId>
    <artifactId>hekate-parent</artifactId>
    <packaging>pom</packaging>
    <version>4.0.0</version>

    <name>Hekate.io</name>
    <description>Java library for cluster communications and computing.</description>
    <url>${project.http.url}</url>
    <licenses>
        <license>
            <name>The Apache Software License, Version 2.0</name>
            <url>http://www.apache.org/licenses/LICENSE-2.0.txt</url>
        </license>
    </licenses>
    <issueManagement>
        <system>Github</system>
        <url>https://github.com/hekate-io/hekate/issues</url>
    </issueManagement>
    <organization>
        <name>The Hekate Project</name>
        <url>https://hekate.io/</url>
    </organization>
    <developers>
        <developer>
            <id>hekate.io</id>
            <name>The Hekate Project Contributors</name>
            <email>hekate.dev@gmail.com</email>
            <url>https://hekate.io/</url>
            <organization>The Hekate Project</organization>
            <organizationUrl>https://hekate.io/</organizationUrl>
        </developer>
    </developers>

    <properties>
        <!-- Generic properties. -->
        <hekate.http.url>https://github.com/hekate-io/hekate</hekate.http.url>

        <!-- Source code properties.-->
        <project.build.sourceEncoding>UTF-8</project.build.sourceEncoding>
        <java.source>1.8</java.source>
        <java.target>1.8</java.target>

        <!-- Production dependencies.-->
        <spring.boot.version>2.1.18.RELEASE</spring.boot.version>
        <kryo.version>4.0.2</kryo.version>
        <kryo.serializers.version>0.43</kryo.serializers.version>
        <fst.version>2.57</fst.version>
        <zookeeper.curator.version>2.13.0</zookeeper.curator.version>
        <jetcd.version>0.5.3</jetcd.version>
        <consul.client.version>1.5.0</consul.client.version>
        <kubernetes.client.version>4.3.0</kubernetes.client.version>
        <jclouds.version>2.3.0</jclouds.version>
        <aws.sdk.version>1.11.717</aws.sdk.version>
<<<<<<< HEAD
        <zipkin.sender.version>2.7.8</zipkin.sender.version>
        <zipkin.brave.version>5.12.3</zipkin.brave.version>

        <!-- Test dependencies.-->
        <junit.version>4.12</junit.version>
=======
        <classgraph.version>4.1.6</classgraph.version>
>>>>>>> 87b0f48e

        <!-- Maven plugins.-->
        <maven.compiler.plugin.version>3.8.0</maven.compiler.plugin.version>
        <maven.javadoc.plugin.version>3.2.0</maven.javadoc.plugin.version>
        <maven.jar.plugin.version>3.1.0</maven.jar.plugin.version>
        <maven.exec.plugin.version>1.6.0</maven.exec.plugin.version>
        <maven.flatten.plugin.version>1.0.1</maven.flatten.plugin.version>
        <maven.antrun.plugin.version>1.8</maven.antrun.plugin.version>
        <maven.git-commit-id.plugin.version>2.2.0</maven.git-commit-id.plugin.version>
        <maven.build.helper.plugin.version>3.0.0</maven.build.helper.plugin.version>
        <maven.surefire.plugin.version>2.22.0</maven.surefire.plugin.version>
        <maven.jacoco.plugin.version>0.8.6</maven.jacoco.plugin.version>
        <maven.enforcer.plugin.version>1.4.1</maven.enforcer.plugin.version>
        <maven.source.plugin.version>3.0.1</maven.source.plugin.version>
        <maven.deploy.plugin.version>2.8.2</maven.deploy.plugin.version>
        <maven.spotbugs.plugin.version>4.0.4</maven.spotbugs.plugin.version>
        <maven.checkstyle.plugin.version>3.1.0</maven.checkstyle.plugin.version>
        <maven.checkstyle.plugin.lib.version>8.29</maven.checkstyle.plugin.lib.version>
        <maven.clean.plugin.version>3.0.0</maven.clean.plugin.version>
        <maven.gpg.plugin.version>1.6</maven.gpg.plugin.version>
        <maven.nexus.staging.plugin.version>1.6.8</maven.nexus.staging.plugin.version>
        <maven.pmd.plugin.version>3.10.0</maven.pmd.plugin.version>
    </properties>

    <dependencyManagement>
        <dependencies>
            <!-- Align dependencies with Spring Boot's BOM. -->
            <dependency>
                <groupId>org.springframework.boot</groupId>
                <artifactId>spring-boot-dependencies</artifactId>
                <version>${spring.boot.version}</version>
                <type>pom</type>
                <scope>import</scope>
            </dependency>

            <!-- Serialization. -->
            <dependency>
                <groupId>com.esotericsoftware</groupId>
                <artifactId>kryo-shaded</artifactId>
                <version>${kryo.version}</version>
            </dependency>

            <dependency>
                <groupId>de.javakaffee</groupId>
                <artifactId>kryo-serializers</artifactId>
                <version>${kryo.serializers.version}</version>
            </dependency>

            <dependency>
                <groupId>de.ruedigermoeller</groupId>
                <artifactId>fst</artifactId>
                <version>${fst.version}</version>
            </dependency>

            <!-- Apache JClouds. -->
            <dependency>
                <groupId>org.apache.jclouds</groupId>
                <artifactId>jclouds-core</artifactId>
                <version>${jclouds.version}</version>
            </dependency>

            <dependency>
                <groupId>org.apache.jclouds.driver</groupId>
                <artifactId>jclouds-slf4j</artifactId>
                <version>${jclouds.version}</version>
            </dependency>

            <dependency>
                <groupId>org.apache.jclouds</groupId>
                <artifactId>jclouds-compute</artifactId>
                <version>${jclouds.version}</version>
            </dependency>

            <dependency>
                <groupId>org.apache.jclouds</groupId>
                <artifactId>jclouds-blobstore</artifactId>
                <version>${jclouds.version}</version>
            </dependency>

            <dependency>
                <groupId>org.apache.jclouds.provider</groupId>
                <artifactId>aws-ec2</artifactId>
                <version>${jclouds.version}</version>
            </dependency>

            <dependency>
                <groupId>org.apache.jclouds.provider</groupId>
                <artifactId>aws-s3</artifactId>
                <version>${jclouds.version}</version>
            </dependency>

            <dependency>
                <groupId>org.apache.jclouds.provider</groupId>
                <artifactId>google-compute-engine</artifactId>
                <version>${jclouds.version}</version>
            </dependency>

            <dependency>
                <groupId>org.apache.jclouds.provider</groupId>
                <artifactId>google-cloud-storage</artifactId>
                <version>${jclouds.version}</version>
            </dependency>

            <!-- Amazon Java SDK. -->
            <dependency>
                <groupId>com.amazonaws</groupId>
                <artifactId>aws-java-sdk-core</artifactId>
                <version>${aws.sdk.version}</version>
            </dependency>

            <!-- ZooKeeper. -->
            <dependency>
                <groupId>org.apache.curator</groupId>
                <artifactId>curator-framework</artifactId>
                <version>${zookeeper.curator.version}</version>
            </dependency>

            <dependency>
                <groupId>org.apache.curator</groupId>
                <artifactId>curator-test</artifactId>
                <version>${zookeeper.curator.version}</version>
            </dependency>

            <!-- Etcd. -->
            <dependency>
                <groupId>io.etcd</groupId>
                <artifactId>jetcd-core</artifactId>
                <version>${jetcd.version}</version>
            </dependency>

            <!-- Consul. -->
            <dependency>
                <groupId>com.orbitz.consul</groupId>
                <artifactId>consul-client</artifactId>
                <version>${consul.client.version}</version>
            </dependency>

            <!-- Kubernetes. -->
            <dependency>
                <groupId>io.fabric8</groupId>
                <artifactId>kubernetes-client</artifactId>
                <version>${kubernetes.client.version}</version>
            </dependency>

            <dependency>
                <groupId>io.fabric8</groupId>
                <artifactId>kubernetes-server-mock</artifactId>
                <version>${kubernetes.client.version}</version>
                <exclusions>
                    <exclusion>
                        <groupId>io.sundr</groupId>
                        <artifactId>*</artifactId>
                    </exclusion>
                </exclusions>
            </dependency>

<<<<<<< HEAD
            <!-- Distributed Tracing. -->
            <dependency>
                <groupId>io.zipkin.brave</groupId>
                <artifactId>brave</artifactId>
                <version>${zipkin.brave.version}</version>
            </dependency>

            <dependency>
                <groupId>io.zipkin.reporter2</groupId>
                <artifactId>zipkin-sender-okhttp3</artifactId>
                <version>${zipkin.sender.version}</version>
            </dependency>

            <!-- Testing. -->
=======
            <!-- Utilities. -->
>>>>>>> 87b0f48e
            <dependency>
                <groupId>io.github.classgraph</groupId>
                <artifactId>classgraph</artifactId>
                <version>${classgraph.version}</version>
            </dependency>

            <!-- Conflicting dependencies of Kryo and FST.  -->
            <dependency>
                <groupId>org.objenesis</groupId>
                <artifactId>objenesis</artifactId>
                <version>2.6</version>
            </dependency>

            <dependency>
                <groupId>org.javassist</groupId>
                <artifactId>javassist</artifactId>
                <version>3.21.0-GA</version>
            </dependency>

            <!-- Conflicting dependencies of Consul Client.  -->
            <dependency>
                <groupId>com.google.guava</groupId>
                <artifactId>guava</artifactId>
                <version>28.1-jre</version>
            </dependency>

            <dependency>
                <groupId>com.google.errorprone</groupId>
                <artifactId>error_prone_annotations</artifactId>
                <version>2.3.2</version>
            </dependency>

            <dependency>
                <groupId>com.google.code.findbugs</groupId>
                <artifactId>jsr305</artifactId>
                <version>3.0.2</version>
            </dependency>

            <dependency>
                <groupId>com.squareup.okhttp3</groupId>
                <artifactId>okhttp</artifactId>
                <version>3.12.1</version>
            </dependency>
        </dependencies>
    </dependencyManagement>

    <profiles>
        <!--
            Profile for FindBugs and Checkstyle validations.
        -->
        <profile>
            <id>code_quality</id>
            <activation>
                <activeByDefault>true</activeByDefault>
            </activation>
            <build>
                <plugins>
                    <plugin>
                        <groupId>org.apache.maven.plugins</groupId>
                        <artifactId>maven-pmd-plugin</artifactId>
                        <version>${maven.pmd.plugin.version}</version>
                        <configuration>
                            <printFailingErrors>true</printFailingErrors>
                            <analysisCache>true</analysisCache>
                            <linkXRef>false</linkXRef>
                            <rulesets>
                                <ruleset>${project.parent.basedir}/../pmd/rules.xml</ruleset>
                            </rulesets>
                        </configuration>
                        <executions>
                            <execution>
                                <id>check</id>
                                <phase>prepare-package</phase>
                                <goals>
                                    <goal>check</goal>
                                </goals>
                            </execution>
                        </executions>
                    </plugin>

                    <plugin>
                        <groupId>com.github.spotbugs</groupId>
                        <artifactId>spotbugs-maven-plugin</artifactId>
                        <version>${maven.spotbugs.plugin.version}</version>
                        <configuration>
                            <excludeFilterFile>${project.parent.basedir}/../findbugs/exclude.xml</excludeFilterFile>
                        </configuration>
                        <executions>
                            <execution>
                                <id>check</id>
                                <phase>prepare-package</phase>
                                <goals>
                                    <goal>check</goal>
                                </goals>
                            </execution>
                        </executions>
                    </plugin>

                    <plugin>
                        <groupId>org.apache.maven.plugins</groupId>
                        <artifactId>maven-checkstyle-plugin</artifactId>
                        <version>${maven.checkstyle.plugin.version}</version>
                        <dependencies>
                            <dependency>
                                <groupId>com.puppycrawl.tools</groupId>
                                <artifactId>checkstyle</artifactId>
                                <version>${maven.checkstyle.plugin.lib.version}</version>
                            </dependency>
                        </dependencies>
                        <configuration>
                            <configLocation>${project.parent.basedir}/../checkstyle/checkstyle.xml</configLocation>
                            <propertyExpansion>config_loc=${project.parent.basedir}/../checkstyle</propertyExpansion>
                            <encoding>UTF-8</encoding>
                            <consoleOutput>true</consoleOutput>
                            <failsOnError>true</failsOnError>
                            <includeTestSourceDirectory>true</includeTestSourceDirectory>
                            <includeResources>true</includeResources>
                        </configuration>
                        <executions>
                            <execution>
                                <id>check</id>
                                <phase>prepare-package</phase>
                                <goals>
                                    <goal>check</goal>
                                </goals>
                            </execution>
                        </executions>
                    </plugin>
                </plugins>
            </build>
        </profile>

        <profile>
            <!--
             Maven deployment profile.
            -->
            <id>release</id>
            <activation>
                <activeByDefault>false</activeByDefault>
            </activation>
            <distributionManagement>
                <snapshotRepository>
                    <id>ossrh</id>
                    <url>https://oss.sonatype.org/content/repositories/snapshots</url>
                </snapshotRepository>
                <repository>
                    <id>ossrh</id>
                    <url>https://oss.sonatype.org/service/local/staging/deploy/maven2</url>
                </repository>
            </distributionManagement>
            <build>
                <plugins>
                    <plugin>
                        <groupId>org.apache.maven.plugins</groupId>
                        <artifactId>maven-gpg-plugin</artifactId>
                        <version>${maven.gpg.plugin.version}</version>
                        <executions>
                            <execution>
                                <id>sign-artifacts</id>
                                <phase>verify</phase>
                                <goals>
                                    <goal>sign</goal>
                                </goals>
                                <configuration>
                                    <gpgArguments>
                                        <arg>--pinentry-mode</arg>
                                        <arg>loopback</arg>
                                    </gpgArguments>
                                </configuration>
                            </execution>
                        </executions>
                    </plugin>

                    <plugin>
                        <groupId>org.sonatype.plugins</groupId>
                        <artifactId>nexus-staging-maven-plugin</artifactId>
                        <version>${maven.nexus.staging.plugin.version}</version>
                        <extensions>true</extensions>
                        <configuration>
                            <serverId>ossrh</serverId>
                            <nexusUrl>https://oss.sonatype.org/</nexusUrl>
                            <autoReleaseAfterClose>false</autoReleaseAfterClose>
                            <skipLocalStaging>true</skipLocalStaging>
                        </configuration>
                    </plugin>
                </plugins>
            </build>
        </profile>
    </profiles>

    <build>
        <plugins>
            <plugin>
                <groupId>org.apache.maven.plugins</groupId>
                <artifactId>maven-enforcer-plugin</artifactId>
                <version>${maven.enforcer.plugin.version}</version>
                <executions>
                    <execution>
                        <id>enforce-maven</id>
                        <goals>
                            <goal>enforce</goal>
                        </goals>
                        <configuration>
                            <rules>
                                <requireMavenVersion>
                                    <version>3.3</version>
                                </requireMavenVersion>
                                <requireJavaVersion>
                                    <version>1.8</version>
                                </requireJavaVersion>
                                <dependencyConvergence/>
                            </rules>
                        </configuration>
                    </execution>
                </executions>
            </plugin>

            <plugin>
                <groupId>org.apache.maven.plugins</groupId>
                <artifactId>maven-compiler-plugin</artifactId>
                <version>${maven.compiler.plugin.version}</version>
                <configuration>
                    <source>${java.source}</source>
                    <target>${java.target}</target>
                </configuration>
            </plugin>

            <plugin>
                <groupId>org.apache.maven.plugins</groupId>
                <artifactId>maven-jar-plugin</artifactId>
                <version>${maven.jar.plugin.version}</version>
                <configuration>
                    <archive>
                        <manifest>
                            <addDefaultImplementationEntries>true</addDefaultImplementationEntries>
                        </manifest>
                        <manifestEntries>
                            <Built-By>${project.organization.name}</Built-By>
                        </manifestEntries>
                    </archive>
                </configuration>
            </plugin>

            <plugin>
                <groupId>org.jacoco</groupId>
                <artifactId>jacoco-maven-plugin</artifactId>
                <version>${maven.jacoco.plugin.version}</version>
                <executions>
                    <execution>
                        <id>pre-unit-test</id>
                        <goals>
                            <goal>prepare-agent</goal>
                        </goals>
                        <configuration>
                            <destFile>${project.build.directory}/coverage-reports/jacoco-ut.exec</destFile>
                            <propertyName>surefireArgLine</propertyName>
                        </configuration>
                    </execution>
                    <execution>
                        <id>post-unit-test</id>
                        <phase>test</phase>
                        <goals>
                            <goal>report</goal>
                        </goals>
                        <configuration>
                            <dataFile>${project.build.directory}/coverage-reports/jacoco-ut.exec</dataFile>
                            <outputDirectory>${project.reporting.outputDirectory}/test-coverage</outputDirectory>
                        </configuration>
                    </execution>
                </executions>
            </plugin>

            <plugin>
                <groupId>org.apache.maven.plugins</groupId>
                <artifactId>maven-surefire-plugin</artifactId>
                <version>${maven.surefire.plugin.version}</version>
                <configuration>
                    <argLine>
                        ${surefireArgLine}
                        -Xms512m
                        -Xmx512m
                        -XX:+UseG1GC
                        -XX:MaxGCPauseMillis=50
                        -XX:+CrashOnOutOfMemoryError
                    </argLine>
                    <trimStackTrace>false</trimStackTrace>
                    <skipAfterFailureCount>1</skipAfterFailureCount>
                </configuration>
            </plugin>

            <plugin>
                <groupId>org.codehaus.mojo</groupId>
                <artifactId>flatten-maven-plugin</artifactId>
                <version>${maven.flatten.plugin.version}</version>
                <configuration>
                    <flattenMode>minimum</flattenMode>
                    <flattenedPomFilename>target/pom-effective.xml</flattenedPomFilename>
                    <pomElements>
                        <properties>flatten</properties>
                        <pluginRepositories>flatten</pluginRepositories>
                    </pomElements>
                </configuration>
                <executions>
                    <execution>
                        <id>flatten</id>
                        <phase>process-resources</phase>
                        <goals>
                            <goal>flatten</goal>
                        </goals>
                    </execution>
                </executions>
            </plugin>

            <plugin>
                <groupId>org.apache.maven.plugins</groupId>
                <artifactId>maven-javadoc-plugin</artifactId>
                <version>${maven.javadoc.plugin.version}</version>
                <executions>
                    <execution>
                        <id>build-javadocs</id>
                        <goals>
                            <goal>javadoc</goal>
                        </goals>
                        <phase>prepare-package</phase>
                    </execution>
                </executions>
                <configuration>
                    <source>${java.source}</source>
                    <resourcesArtifacts>
                        <resourceArtifact>
                            <groupId>io.hekate</groupId>
                            <artifactId>hekate-build-util</artifactId>
                            <version>${project.version}</version>
                        </resourceArtifact>
                    </resourcesArtifacts>
                    <author>false</author>
                    <detectOfflineLinks>false</detectOfflineLinks>
                    <detectJavaApiLink>true</detectJavaApiLink>
                    <excludePackageNames>*.internal:*.dev</excludePackageNames>
                    <top>
                        <!--
                            Note that 'replace-me-with-script' token will be later replaced with 'script'
                            in order to fix javadoc complains about javascript being used in docs.
                        -->
                        <![CDATA[
                        <link rel="stylesheet" href="{@docRoot}/highlight/styles/idea.css">
                        <link rel="stylesheet" href="{@docRoot}/jquery/jquery-ui.structure.min.css">
                        <link rel="stylesheet" href="{@docRoot}/jquery/jquery-ui.min.css">
                        <link rel="stylesheet" href="{@docRoot}/jquery/jquery-ui.theme.min.css">
                        <link rel="stylesheet" href="{@docRoot}/style.css">
                        <replace-me-with-script src="{@docRoot}/highlight/highlight.pack.js"></script>
                        <replace-me-with-script src="{@docRoot}/jquery/jquery.min.js"></script>
                        <replace-me-with-script src="{@docRoot}/jquery/jquery-ui.min.js"></script>
                        <replace-me-with-script>
                            hljs.initHighlightingOnLoad();
                             $( function() {
                                $(".tabs").tabs();
                             });
                        </replace-me-with-script>
                        ]]>
                    </top>
                    <bottom>
                        <![CDATA[
                            <replace-me-with-script>
                                if (document.links) {
                                    for (var i in document.links) {
                                        var link = document.links[i];

                                        if (link.href && link.href.indexOf('is-external=true') >= 0) {
                                            link.target = '_blank';
                                        }
                                    }
                                }
                            </replace-me-with-script>
                        ]]>
                    </bottom>
                    <doctitle>Hekate ${project.version}</doctitle>
                    <windowtitle>Hekate ${project.version}</windowtitle>
                    <overview>${basedir}/hekate-build-util/src/main/javadoc/overview.html</overview>
                    <groups>
                        <group>
                            <title>Core API</title>
                            <packages>io.hekate.core</packages>
                        </group>
                        <group>
                            <title>Clustering API</title>
                            <packages>io.hekate.cluster*</packages>
                        </group>
                        <group>
                            <title>Remote Procedure Call API</title>
                            <packages>io.hekate.rpc*</packages>
                        </group>
                        <group>
                            <title>Distributed Lock API</title>
                            <packages>io.hekate.lock*</packages>
                        </group>
                        <group>
                            <title>Messaging API</title>
                            <packages>io.hekate.messaging*</packages>
                        </group>
                        <group>
                            <title>Leader Election API</title>
                            <packages>io.hekate.election*</packages>
                        </group>
                        <group>
                            <title>Distributed Coordination API</title>
                            <packages>io.hekate.coordinate*</packages>
                        </group>
                        <group>
                            <title>Serialization API</title>
                            <packages>io.hekate.codec*</packages>
                        </group>
                        <group>
                            <title>Network Communication API</title>
                            <packages>io.hekate.net*</packages>
                        </group>
                        <group>
                            <title>Core Services and Plugins API</title>
                            <packages>io.hekate.core.*:</packages>
                        </group>
                        <group>
                            <title>Spring Framework Integration API</title>
                            <packages>io.hekate.spring*</packages>
                        </group>
                        <group>
                            <title>Spring Boot Integration API</title>
                            <packages>io.hekate.spring.boot*</packages>
                        </group>
                        <group>
                            <title>Common Helpers and Utilities</title>
                            <packages>io.hekate.partition*:io.hekate.util*</packages>
                        </group>
                        <group>
                            <title>Command line runner</title>
                            <packages>io.hekate.runner*</packages>
                        </group>
                    </groups>
                </configuration>
            </plugin>

            <plugin>
                <groupId>org.codehaus.mojo</groupId>
                <artifactId>exec-maven-plugin</artifactId>
                <version>${maven.exec.plugin.version}</version>
                <dependencies>
                    <dependency>
                        <groupId>io.hekate</groupId>
                        <artifactId>hekate-build-util</artifactId>
                        <version>${project.version}</version>
                    </dependency>
                </dependencies>
                <executions>
                    <execution>
                        <id>generate-spring-boot-properties-sample</id>
                        <goals>
                            <goal>java</goal>
                        </goals>
                        <phase>prepare-package</phase>
                        <configuration>
                            <includePluginDependencies>true</includePluginDependencies>
                            <mainClass>io.hekate.dev.SpringBootPropertiesGeneratorMain</mainClass>
                            <arguments>
                                <argument>
                                    ${project.parent.basedir}/../hekate-spring-boot/src/main/resources/META-INF/spring-configuration-metadata.json
                                </argument>
                                <argument>${project.build.directory}/site/apidocs/spring-boot.properties.txt</argument>
                            </arguments>
                        </configuration>
                    </execution>

                    <execution>
                        <id>post-process-javadoc</id>
                        <goals>
                            <goal>java</goal>
                        </goals>
                        <phase>prepare-package</phase>
                        <configuration>
                            <includePluginDependencies>true</includePluginDependencies>
                            <mainClass>io.hekate.dev.CodeSamplesProcessorMain</mainClass>
                            <arguments>
                                <argument>${project.build.directory}/site/apidocs</argument>
                                <argument>
                                    ${project.parent.basedir}/../src/test/java/io/hekate/javadoc;
                                    ${project.parent.basedir}/../src/test/resources/javadoc;
                                    ${project.parent.basedir}/../hekate-core/src/test/java/io/hekate/javadoc;
                                    ${project.parent.basedir}/../hekate-core/src/test/resources/javadoc;
                                    ${project.parent.basedir}/../hekate-spring/src/test/java/io/hekate/javadoc;
                                    ${project.parent.basedir}/../hekate-spring/src/test/resources/javadoc;
                                    ${project.parent.basedir}/../hekate-spring-boot/src/test/java/io/hekate/javadoc;
                                    ${project.parent.basedir}/../hekate-spring-boot/src/test/resources/javadoc;
                                    ${project.parent.basedir}/../hekate-codec-kryo/src/test/java/io/hekate/javadoc;
                                    ${project.parent.basedir}/../hekate-codec-kryo/src/test/resources/javadoc;
                                    ${project.parent.basedir}/../hekate-codec-fst/src/test/java/io/hekate/javadoc;
                                    ${project.parent.basedir}/../hekate-codec-fst/src/test/resources/javadoc;
                                    ${project.parent.basedir}/../hekate-kubernetes/src/test/resources/javadoc;
                                </argument>
                            </arguments>
                        </configuration>
                    </execution>
                </executions>
            </plugin>

            <plugin>
                <artifactId>maven-antrun-plugin</artifactId>
                <version>${maven.antrun.plugin.version}</version>
                <executions>
                    <execution>
                        <id>jar-javadoc</id>
                        <phase>prepare-package</phase>
                        <goals>
                            <goal>run</goal>
                        </goals>
                        <configuration>
                            <target>
                                <delete failonerror="false">
                                    <fileset dir="${project.build.directory}/site/apidocs" includes="**/dev/**.*"/>
                                </delete>

                                <replace dir="${project.build.directory}/site/apidocs">
                                    <replacefilter token="REPLACE_VERSION" value="${project.version}"/>
                                    <replacefilter token="replace-me-with-script" value="script"/>
                                    <replacefilter token="replace-me-with-js" value="javascript"/>

                                    <include name="**/*.html"/>
                                </replace>

                                <jar destfile="${project.build.directory}/${project.build.finalName}-javadoc.jar"
                                    basedir="${project.build.directory}/site/apidocs"/>
                            </target>
                        </configuration>
                    </execution>
                </executions>
            </plugin>

            <plugin>
                <groupId>org.codehaus.mojo</groupId>
                <artifactId>build-helper-maven-plugin</artifactId>
                <version>${maven.build.helper.plugin.version}</version>
                <executions>
                    <execution>
                        <id>attach-javadoc-jar</id>
                        <phase>prepare-package</phase>
                        <goals>
                            <goal>attach-artifact</goal>
                        </goals>
                        <configuration>
                            <artifacts>
                                <artifact>
                                    <file>${project.build.directory}/${project.build.finalName}-javadoc.jar</file>
                                    <type>javadoc</type>
                                    <classifier>javadoc</classifier>
                                </artifact>
                            </artifacts>
                        </configuration>
                    </execution>
                </executions>
            </plugin>

            <plugin>
                <groupId>org.apache.maven.plugins</groupId>
                <artifactId>maven-source-plugin</artifactId>
                <version>${maven.source.plugin.version}</version>
                <executions>
                    <execution>
                        <id>package-sources</id>
                        <phase>prepare-package</phase>
                        <goals>
                            <goal>jar-no-fork</goal>
                        </goals>
                    </execution>
                </executions>
            </plugin>
        </plugins>
    </build>
</project><|MERGE_RESOLUTION|>--- conflicted
+++ resolved
@@ -71,15 +71,12 @@
         <kubernetes.client.version>4.3.0</kubernetes.client.version>
         <jclouds.version>2.3.0</jclouds.version>
         <aws.sdk.version>1.11.717</aws.sdk.version>
-<<<<<<< HEAD
+        <classgraph.version>4.1.6</classgraph.version>
         <zipkin.sender.version>2.7.8</zipkin.sender.version>
         <zipkin.brave.version>5.12.3</zipkin.brave.version>
 
         <!-- Test dependencies.-->
         <junit.version>4.12</junit.version>
-=======
-        <classgraph.version>4.1.6</classgraph.version>
->>>>>>> 87b0f48e
 
         <!-- Maven plugins.-->
         <maven.compiler.plugin.version>3.8.0</maven.compiler.plugin.version>
@@ -236,7 +233,6 @@
                 </exclusions>
             </dependency>
 
-<<<<<<< HEAD
             <!-- Distributed Tracing. -->
             <dependency>
                 <groupId>io.zipkin.brave</groupId>
@@ -250,10 +246,7 @@
                 <version>${zipkin.sender.version}</version>
             </dependency>
 
-            <!-- Testing. -->
-=======
             <!-- Utilities. -->
->>>>>>> 87b0f48e
             <dependency>
                 <groupId>io.github.classgraph</groupId>
                 <artifactId>classgraph</artifactId>
