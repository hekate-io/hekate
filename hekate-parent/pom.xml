<?xml version="1.0" encoding="UTF-8"?>
<!--
  ~ Copyright 2022 The Hekate Project
  ~
  ~ The Hekate Project licenses this file to you under the Apache License,
  ~ version 2.0 (the "License"); you may not use this file except in compliance
  ~ with the License. You may obtain a copy of the License at:
  ~
  ~ http://www.apache.org/licenses/LICENSE-2.0
  ~
  ~ Unless required by applicable law or agreed to in writing, software
  ~ distributed under the License is distributed on an "AS IS" BASIS, WITHOUT
  ~ WARRANTIES OR CONDITIONS OF ANY KIND, either express or implied. See the
  ~ License for the specific language governing permissions and limitations
  ~ under the License.
  -->

<project xmlns:xsi="http://www.w3.org/2001/XMLSchema-instance" xmlns="http://maven.apache.org/POM/4.0.0"
    xsi:schemaLocation="http://maven.apache.org/POM/4.0.0 http://maven.apache.org/maven-v4_0_0.xsd">
    <modelVersion>4.0.0</modelVersion>
    <groupId>io.hekate</groupId>
    <artifactId>hekate-parent</artifactId>
    <packaging>pom</packaging>
    <version>4.1.3</version>

    <name>Hekate.io</name>
    <description>Java library for cluster communications and computing.</description>
    <url>${project.http.url}</url>
    <licenses>
        <license>
            <name>The Apache Software License, Version 2.0</name>
            <url>http://www.apache.org/licenses/LICENSE-2.0.txt</url>
        </license>
    </licenses>
    <issueManagement>
        <system>Github</system>
        <url>https://github.com/hekate-io/hekate/issues</url>
    </issueManagement>
    <organization>
        <name>The Hekate Project</name>
        <url>https://hekate.io/</url>
    </organization>
    <developers>
        <developer>
            <id>hekate.io</id>
            <name>The Hekate Project Contributors</name>
            <email>hekate.dev@gmail.com</email>
            <url>https://hekate.io/</url>
            <organization>The Hekate Project</organization>
            <organizationUrl>https://hekate.io/</organizationUrl>
        </developer>
    </developers>

    <properties>
        <!-- Generic properties. -->
        <hekate.http.url>https://github.com/hekate-io/hekate</hekate.http.url>

        <!-- Source code properties.-->
        <project.build.sourceEncoding>UTF-8</project.build.sourceEncoding>
        <java.source>1.8</java.source>
        <java.target>1.8</java.target>

        <!-- Production dependencies.-->
<<<<<<< HEAD
        <spring.boot.version>2.1.18.RELEASE</spring.boot.version>
        <kryo.version>4.0.2</kryo.version>
        <kryo.serializers.version>0.43</kryo.serializers.version>
        <fst.version>2.57</fst.version>
        <zookeeper.curator.version>2.13.0</zookeeper.curator.version>
        <jetcd.version>0.5.3</jetcd.version>
        <consul.client.version>1.5.0</consul.client.version>
        <kubernetes.client.version>4.3.0</kubernetes.client.version>
        <jclouds.version>2.3.0</jclouds.version>
        <aws.sdk.version>1.11.717</aws.sdk.version>
        <classgraph.version>4.1.6</classgraph.version>
        <zipkin.sender.version>2.7.8</zipkin.sender.version>
        <zipkin.brave.version>5.12.3</zipkin.brave.version>

        <!-- Test dependencies.-->
        <junit.version>4.12</junit.version>
=======
        <spring.boot.version>2.6.13</spring.boot.version>
        <zookeeper.curator.version>5.3.0</zookeeper.curator.version>
        <jetcd.version>0.7.3</jetcd.version>
        <consul.client.version>1.5.3</consul.client.version>
        <kubernetes.client.version>6.1.1</kubernetes.client.version>
        <jclouds.version>2.5.0</jclouds.version>
        <aws.sdk.version>1.12.313</aws.sdk.version>
>>>>>>> cf577c98

        <!-- Maven plugins.-->
        <maven.compiler.plugin.version>3.10.0</maven.compiler.plugin.version>
        <maven.javadoc.plugin.version>3.3.2</maven.javadoc.plugin.version>
        <maven.jar.plugin.version>3.2.2</maven.jar.plugin.version>
        <maven.exec.plugin.version>3.0.0</maven.exec.plugin.version>
        <maven.flatten.plugin.version>1.2.7</maven.flatten.plugin.version>
        <maven.antrun.plugin.version>3.0.0</maven.antrun.plugin.version>
        <maven.git-commit-id.plugin.version>4.9.10</maven.git-commit-id.plugin.version>
        <maven.build.helper.plugin.version>3.3.0</maven.build.helper.plugin.version>
        <maven.surefire.plugin.version>2.22.2</maven.surefire.plugin.version>
        <maven.jacoco.plugin.version>0.8.7</maven.jacoco.plugin.version>
        <maven.enforcer.plugin.version>1.4.1</maven.enforcer.plugin.version>
        <maven.source.plugin.version>3.2.1</maven.source.plugin.version>
        <maven.deploy.plugin.version>2.8.2</maven.deploy.plugin.version>
        <maven.checkstyle.plugin.version>3.1.2</maven.checkstyle.plugin.version>
        <maven.checkstyle.plugin.lib.version>9.3</maven.checkstyle.plugin.lib.version>
        <maven.clean.plugin.version>3.1.0</maven.clean.plugin.version>
        <maven.gpg.plugin.version>3.0.1</maven.gpg.plugin.version>
        <maven.nexus.staging.plugin.version>1.6.10</maven.nexus.staging.plugin.version>
        <maven.pmd.plugin.version>3.16.0</maven.pmd.plugin.version>
        <maven.versions.plugin.version>2.9.0</maven.versions.plugin.version>
    </properties>

    <dependencyManagement>
        <dependencies>
            <!-- Align dependencies with Spring Boot's BOM. -->
            <dependency>
                <groupId>org.springframework.boot</groupId>
                <artifactId>spring-boot-dependencies</artifactId>
                <version>${spring.boot.version}</version>
                <type>pom</type>
                <scope>import</scope>
            </dependency>

            <!-- Apache JClouds. -->
            <dependency>
                <groupId>org.apache.jclouds</groupId>
                <artifactId>jclouds-core</artifactId>
                <version>${jclouds.version}</version>
            </dependency>

            <dependency>
                <groupId>org.apache.jclouds.driver</groupId>
                <artifactId>jclouds-slf4j</artifactId>
                <version>${jclouds.version}</version>
            </dependency>

            <dependency>
                <groupId>org.apache.jclouds</groupId>
                <artifactId>jclouds-compute</artifactId>
                <version>${jclouds.version}</version>
            </dependency>

            <dependency>
                <groupId>org.apache.jclouds</groupId>
                <artifactId>jclouds-blobstore</artifactId>
                <version>${jclouds.version}</version>
            </dependency>

            <dependency>
                <groupId>org.apache.jclouds.provider</groupId>
                <artifactId>aws-ec2</artifactId>
                <version>${jclouds.version}</version>
            </dependency>

            <dependency>
                <groupId>org.apache.jclouds.provider</groupId>
                <artifactId>aws-s3</artifactId>
                <version>${jclouds.version}</version>
            </dependency>

            <dependency>
                <groupId>org.apache.jclouds.provider</groupId>
                <artifactId>google-compute-engine</artifactId>
                <version>${jclouds.version}</version>
            </dependency>

            <dependency>
                <groupId>org.apache.jclouds.provider</groupId>
                <artifactId>google-cloud-storage</artifactId>
                <version>${jclouds.version}</version>
            </dependency>

            <!-- Amazon Java SDK. -->
            <dependency>
                <groupId>com.amazonaws</groupId>
                <artifactId>aws-java-sdk-core</artifactId>
                <version>${aws.sdk.version}</version>
            </dependency>

            <!-- ZooKeeper. -->
            <dependency>
                <groupId>org.apache.curator</groupId>
                <artifactId>curator-framework</artifactId>
                <version>${zookeeper.curator.version}</version>
            </dependency>

            <dependency>
                <groupId>org.apache.curator</groupId>
                <artifactId>curator-test</artifactId>
                <version>${zookeeper.curator.version}</version>
            </dependency>

            <!-- Etcd. -->
            <dependency>
                <groupId>io.etcd</groupId>
                <artifactId>jetcd-core</artifactId>
                <version>${jetcd.version}</version>
            </dependency>

            <!-- Consul. -->
            <dependency>
                <groupId>com.orbitz.consul</groupId>
                <artifactId>consul-client</artifactId>
                <version>${consul.client.version}</version>
            </dependency>

            <!-- Kubernetes. -->
            <dependency>
                <groupId>io.fabric8</groupId>
                <artifactId>kubernetes-client</artifactId>
                <version>${kubernetes.client.version}</version>
            </dependency>

            <dependency>
                <groupId>io.fabric8</groupId>
                <artifactId>kubernetes-server-mock</artifactId>
                <version>${kubernetes.client.version}</version>
                <exclusions>
                    <exclusion>
                        <groupId>io.sundr</groupId>
                        <artifactId>*</artifactId>
                    </exclusion>
                </exclusions>
            </dependency>

<<<<<<< HEAD
            <!-- Distributed Tracing. -->
            <dependency>
                <groupId>io.zipkin.brave</groupId>
                <artifactId>brave</artifactId>
                <version>${zipkin.brave.version}</version>
            </dependency>

            <dependency>
                <groupId>io.zipkin.reporter2</groupId>
                <artifactId>zipkin-sender-okhttp3</artifactId>
                <version>${zipkin.sender.version}</version>
            </dependency>

            <!-- Utilities. -->
=======
            <!-- Conflicting dependencies of Etcd Client.  -->
>>>>>>> cf577c98
            <dependency>
                <groupId>io.grpc</groupId>
                <artifactId>grpc-protobuf</artifactId>
                <version>1.48.0</version>
            </dependency>

            <dependency>
                <groupId>io.grpc</groupId>
                <artifactId>grpc-netty</artifactId>
                <version>1.48.0</version>
            </dependency>

            <dependency>
                <groupId>io.grpc</groupId>
                <artifactId>grpc-stub</artifactId>
                <version>1.48.0</version>
            </dependency>

            <!-- Conflicting dependencies of Consul Client.  -->
            <dependency>
                <groupId>com.google.guava</groupId>
                <artifactId>guava</artifactId>
                <version>30.1.1-jre</version>
            </dependency>

            <dependency>
                <groupId>com.google.code.findbugs</groupId>
                <artifactId>jsr305</artifactId>
                <version>3.0.2</version>
            </dependency>
        </dependencies>
    </dependencyManagement>

    <profiles>
        <!--
            Profile for FindBugs and Checkstyle validations.
        -->
        <profile>
            <id>code_quality</id>
            <activation>
                <activeByDefault>true</activeByDefault>
            </activation>
            <build>
                <plugins>
                    <plugin>
                        <groupId>org.apache.maven.plugins</groupId>
                        <artifactId>maven-pmd-plugin</artifactId>
                        <version>${maven.pmd.plugin.version}</version>
                        <configuration>
                            <printFailingErrors>true</printFailingErrors>
                            <analysisCache>true</analysisCache>
                            <linkXRef>false</linkXRef>
                            <rulesets>
                                <ruleset>${project.parent.basedir}/../pmd/rules.xml</ruleset>
                            </rulesets>
                        </configuration>
                        <executions>
                            <execution>
                                <id>check</id>
                                <phase>prepare-package</phase>
                                <goals>
                                    <goal>check</goal>
                                </goals>
                            </execution>
                        </executions>
                    </plugin>

                    <plugin>
                        <groupId>org.apache.maven.plugins</groupId>
                        <artifactId>maven-checkstyle-plugin</artifactId>
                        <version>${maven.checkstyle.plugin.version}</version>
                        <dependencies>
                            <dependency>
                                <groupId>com.puppycrawl.tools</groupId>
                                <artifactId>checkstyle</artifactId>
                                <version>${maven.checkstyle.plugin.lib.version}</version>
                            </dependency>
                        </dependencies>
                        <configuration>
                            <configLocation>${project.parent.basedir}/../checkstyle/checkstyle.xml</configLocation>
                            <propertyExpansion>config_loc=${project.parent.basedir}/../checkstyle</propertyExpansion>
                            <encoding>UTF-8</encoding>
                            <consoleOutput>true</consoleOutput>
                            <failsOnError>true</failsOnError>
                            <includeTestSourceDirectory>true</includeTestSourceDirectory>
                            <includeResources>true</includeResources>
                        </configuration>
                        <executions>
                            <execution>
                                <id>check</id>
                                <phase>prepare-package</phase>
                                <goals>
                                    <goal>check</goal>
                                </goals>
                            </execution>
                        </executions>
                    </plugin>
                </plugins>
            </build>
        </profile>

        <profile>
            <!--
             Maven deployment profile.
            -->
            <id>release</id>
            <activation>
                <activeByDefault>false</activeByDefault>
            </activation>
            <distributionManagement>
                <snapshotRepository>
                    <id>ossrh</id>
                    <url>https://oss.sonatype.org/content/repositories/snapshots</url>
                </snapshotRepository>
                <repository>
                    <id>ossrh</id>
                    <url>https://oss.sonatype.org/service/local/staging/deploy/maven2</url>
                </repository>
            </distributionManagement>
            <build>
                <plugins>
                    <plugin>
                        <groupId>org.apache.maven.plugins</groupId>
                        <artifactId>maven-gpg-plugin</artifactId>
                        <version>${maven.gpg.plugin.version}</version>
                        <executions>
                            <execution>
                                <id>sign-artifacts</id>
                                <phase>verify</phase>
                                <goals>
                                    <goal>sign</goal>
                                </goals>
                                <configuration>
                                    <gpgArguments>
                                        <arg>--pinentry-mode</arg>
                                        <arg>loopback</arg>
                                    </gpgArguments>
                                </configuration>
                            </execution>
                        </executions>
                    </plugin>

                    <plugin>
                        <groupId>org.sonatype.plugins</groupId>
                        <artifactId>nexus-staging-maven-plugin</artifactId>
                        <version>${maven.nexus.staging.plugin.version}</version>
                        <extensions>true</extensions>
                        <configuration>
                            <serverId>ossrh</serverId>
                            <nexusUrl>https://oss.sonatype.org/</nexusUrl>
                            <autoReleaseAfterClose>false</autoReleaseAfterClose>
                            <skipLocalStaging>true</skipLocalStaging>
                        </configuration>
                    </plugin>
                </plugins>
            </build>
        </profile>
    </profiles>

    <build>
        <plugins>
            <plugin>
                <groupId>org.codehaus.mojo</groupId>
                <artifactId>versions-maven-plugin</artifactId>
                <version>${maven.versions.plugin.version}</version>
                <configuration>
                    <allowMajorUpdates>false</allowMajorUpdates>
                </configuration>
            </plugin>

            <plugin>
                <groupId>org.apache.maven.plugins</groupId>
                <artifactId>maven-enforcer-plugin</artifactId>
                <version>${maven.enforcer.plugin.version}</version>
                <executions>
                    <execution>
                        <id>enforce-maven</id>
                        <goals>
                            <goal>enforce</goal>
                        </goals>
                        <configuration>
                            <rules>
                                <requireMavenVersion>
                                    <version>3.3</version>
                                </requireMavenVersion>
                                <requireJavaVersion>
                                    <version>${java.source}</version>
                                </requireJavaVersion>
                                <dependencyConvergence/>
                            </rules>
                        </configuration>
                    </execution>
                </executions>
            </plugin>

            <plugin>
                <groupId>org.apache.maven.plugins</groupId>
                <artifactId>maven-compiler-plugin</artifactId>
                <version>${maven.compiler.plugin.version}</version>
                <configuration>
                    <source>${java.source}</source>
                    <target>${java.target}</target>
                </configuration>
            </plugin>

            <plugin>
                <groupId>org.apache.maven.plugins</groupId>
                <artifactId>maven-jar-plugin</artifactId>
                <version>${maven.jar.plugin.version}</version>
                <configuration>
                    <archive>
                        <manifest>
                            <addDefaultImplementationEntries>true</addDefaultImplementationEntries>
                        </manifest>
                        <manifestEntries>
                            <Built-By>${project.organization.name}</Built-By>
                        </manifestEntries>
                    </archive>
                </configuration>
            </plugin>

            <plugin>
                <groupId>org.jacoco</groupId>
                <artifactId>jacoco-maven-plugin</artifactId>
                <version>${maven.jacoco.plugin.version}</version>
                <executions>
                    <execution>
                        <id>pre-unit-test</id>
                        <goals>
                            <goal>prepare-agent</goal>
                        </goals>
                        <configuration>
                            <destFile>${project.build.directory}/coverage-reports/jacoco-ut.exec</destFile>
                            <propertyName>surefireArgLine</propertyName>
                        </configuration>
                    </execution>
                    <execution>
                        <id>post-unit-test</id>
                        <phase>test</phase>
                        <goals>
                            <goal>report</goal>
                        </goals>
                        <configuration>
                            <dataFile>${project.build.directory}/coverage-reports/jacoco-ut.exec</dataFile>
                            <outputDirectory>${project.reporting.outputDirectory}/test-coverage</outputDirectory>
                        </configuration>
                    </execution>
                </executions>
            </plugin>

            <plugin>
                <groupId>org.apache.maven.plugins</groupId>
                <artifactId>maven-surefire-plugin</artifactId>
                <version>${maven.surefire.plugin.version}</version>
                <configuration>
                    <argLine>
                        ${surefireArgLine}
                        -Xms512m
                        -Xmx512m
                        -XX:+UseG1GC
                        -XX:MaxGCPauseMillis=50
                        -XX:+CrashOnOutOfMemoryError
                    </argLine>
                    <trimStackTrace>false</trimStackTrace>
                    <skipAfterFailureCount>1</skipAfterFailureCount>
                </configuration>
            </plugin>

            <plugin>
                <groupId>org.codehaus.mojo</groupId>
                <artifactId>flatten-maven-plugin</artifactId>
                <version>${maven.flatten.plugin.version}</version>
                <configuration>
                    <flattenMode>minimum</flattenMode>
                    <flattenedPomFilename>target/pom-effective.xml</flattenedPomFilename>
                    <pomElements>
                        <properties>flatten</properties>
                        <pluginRepositories>flatten</pluginRepositories>
                    </pomElements>
                </configuration>
                <executions>
                    <execution>
                        <id>flatten</id>
                        <phase>process-resources</phase>
                        <goals>
                            <goal>flatten</goal>
                        </goals>
                    </execution>
                </executions>
            </plugin>

            <plugin>
                <groupId>org.apache.maven.plugins</groupId>
                <artifactId>maven-javadoc-plugin</artifactId>
                <version>${maven.javadoc.plugin.version}</version>
                <executions>
                    <execution>
                        <id>build-javadocs</id>
                        <goals>
                            <goal>javadoc</goal>
                        </goals>
                        <phase>prepare-package</phase>
                    </execution>
                </executions>
                <configuration>
                    <source>${java.source}</source>
                    <resourcesArtifacts>
                        <resourceArtifact>
                            <groupId>io.hekate</groupId>
                            <artifactId>hekate-build-util</artifactId>
                            <version>${project.version}</version>
                        </resourceArtifact>
                    </resourcesArtifacts>
                    <author>false</author>
                    <detectOfflineLinks>false</detectOfflineLinks>
                    <detectJavaApiLink>true</detectJavaApiLink>
                    <excludePackageNames>*.internal:*.dev</excludePackageNames>
                    <top>
                        <!--
                            Note that 'replace-me-with-script' token will be later replaced with 'script'
                            in order to fix javadoc complains about javascript being used in docs.
                        -->
                        <![CDATA[
                        <link rel="stylesheet" href="{@docRoot}/highlight/styles/idea.css">
                        <link rel="stylesheet" href="{@docRoot}/jquery/jquery-ui.structure.min.css">
                        <link rel="stylesheet" href="{@docRoot}/jquery/jquery-ui.min.css">
                        <link rel="stylesheet" href="{@docRoot}/jquery/jquery-ui.theme.min.css">
                        <link rel="stylesheet" href="{@docRoot}/style.css">
                        <replace-me-with-script src="{@docRoot}/highlight/highlight.pack.js"></script>
                        <replace-me-with-script src="{@docRoot}/jquery/jquery.min.js"></script>
                        <replace-me-with-script src="{@docRoot}/jquery/jquery-ui.min.js"></script>
                        <replace-me-with-script>
                            hljs.initHighlightingOnLoad();
                             $( function() {
                                $(".tabs").tabs();
                             });
                        </replace-me-with-script>
                        ]]>
                    </top>
                    <bottom>
                        <![CDATA[
                            <replace-me-with-script>
                                if (document.links) {
                                    for (var i in document.links) {
                                        var link = document.links[i];

                                        if (link.href && link.href.indexOf('is-external=true') >= 0) {
                                            link.target = '_blank';
                                        }
                                    }
                                }
                            </replace-me-with-script>
                        ]]>
                    </bottom>
                    <doctitle>Hekate ${project.version}</doctitle>
                    <windowtitle>Hekate ${project.version}</windowtitle>
                    <overview>${basedir}/hekate-build-util/src/main/javadoc/overview.html</overview>
                    <groups>
                        <group>
                            <title>Core API</title>
                            <packages>io.hekate.core</packages>
                        </group>
                        <group>
                            <title>Clustering API</title>
                            <packages>io.hekate.cluster*</packages>
                        </group>
                        <group>
                            <title>Remote Procedure Call API</title>
                            <packages>io.hekate.rpc*</packages>
                        </group>
                        <group>
                            <title>Distributed Lock API</title>
                            <packages>io.hekate.lock*</packages>
                        </group>
                        <group>
                            <title>Messaging API</title>
                            <packages>io.hekate.messaging*</packages>
                        </group>
                        <group>
                            <title>Leader Election API</title>
                            <packages>io.hekate.election*</packages>
                        </group>
                        <group>
                            <title>Distributed Coordination API</title>
                            <packages>io.hekate.coordinate*</packages>
                        </group>
                        <group>
                            <title>Serialization API</title>
                            <packages>io.hekate.codec*</packages>
                        </group>
                        <group>
                            <title>Network Communication API</title>
                            <packages>io.hekate.net*</packages>
                        </group>
                        <group>
                            <title>Core Services and Plugins API</title>
                            <packages>io.hekate.core.*:</packages>
                        </group>
                        <group>
                            <title>Spring Framework Integration API</title>
                            <packages>io.hekate.spring*</packages>
                        </group>
                        <group>
                            <title>Spring Boot Integration API</title>
                            <packages>io.hekate.spring.boot*</packages>
                        </group>
                        <group>
                            <title>Common Helpers and Utilities</title>
                            <packages>io.hekate.partition*:io.hekate.util*</packages>
                        </group>
                        <group>
                            <title>Command line runner</title>
                            <packages>io.hekate.runner*</packages>
                        </group>
                    </groups>
                </configuration>
            </plugin>

            <plugin>
                <groupId>org.codehaus.mojo</groupId>
                <artifactId>exec-maven-plugin</artifactId>
                <version>${maven.exec.plugin.version}</version>
                <dependencies>
                    <dependency>
                        <groupId>io.hekate</groupId>
                        <artifactId>hekate-build-util</artifactId>
                        <version>${project.version}</version>
                    </dependency>
                </dependencies>
                <executions>
                    <execution>
                        <id>generate-spring-boot-properties-sample</id>
                        <goals>
                            <goal>java</goal>
                        </goals>
                        <phase>prepare-package</phase>
                        <configuration>
                            <includePluginDependencies>true</includePluginDependencies>
                            <mainClass>io.hekate.dev.SpringBootPropertiesGeneratorMain</mainClass>
                            <arguments>
                                <argument>
                                    ${project.parent.basedir}/../hekate-spring-boot/src/main/resources/META-INF/spring-configuration-metadata.json
                                </argument>
                                <argument>${project.build.directory}/site/apidocs/spring-boot.properties.txt</argument>
                            </arguments>
                        </configuration>
                    </execution>

                    <execution>
                        <id>post-process-javadoc</id>
                        <goals>
                            <goal>java</goal>
                        </goals>
                        <phase>prepare-package</phase>
                        <configuration>
                            <includePluginDependencies>true</includePluginDependencies>
                            <mainClass>io.hekate.dev.CodeSamplesProcessorMain</mainClass>
                            <arguments>
                                <argument>${project.build.directory}/site/apidocs</argument>
                                <argument>
                                    ${project.parent.basedir}/../src/test/java/io/hekate/javadoc;
                                    ${project.parent.basedir}/../src/test/resources/javadoc;
                                    ${project.parent.basedir}/../hekate-core/src/test/java/io/hekate/javadoc;
                                    ${project.parent.basedir}/../hekate-core/src/test/resources/javadoc;
                                    ${project.parent.basedir}/../hekate-spring/src/test/java/io/hekate/javadoc;
                                    ${project.parent.basedir}/../hekate-spring/src/test/resources/javadoc;
                                    ${project.parent.basedir}/../hekate-spring-boot/src/test/java/io/hekate/javadoc;
                                    ${project.parent.basedir}/../hekate-spring-boot/src/test/resources/javadoc;
                                    ${project.parent.basedir}/../hekate-kubernetes/src/test/resources/javadoc;
                                </argument>
                            </arguments>
                        </configuration>
                    </execution>
                </executions>
            </plugin>

            <plugin>
                <artifactId>maven-antrun-plugin</artifactId>
                <version>${maven.antrun.plugin.version}</version>
                <executions>
                    <execution>
                        <id>jar-javadoc</id>
                        <phase>prepare-package</phase>
                        <goals>
                            <goal>run</goal>
                        </goals>
                        <configuration>
                            <target>
                                <delete failonerror="false">
                                    <fileset dir="${project.build.directory}/site/apidocs" includes="**/dev/**.*"/>
                                </delete>

                                <replace dir="${project.build.directory}/site/apidocs">
                                    <replacefilter token="REPLACE_VERSION" value="${project.version}"/>
                                    <replacefilter token="replace-me-with-script" value="script"/>
                                    <replacefilter token="replace-me-with-js" value="javascript"/>

                                    <include name="**/*.html"/>
                                </replace>

                                <jar destfile="${project.build.directory}/${project.build.finalName}-javadoc.jar"
                                    basedir="${project.build.directory}/site/apidocs"/>
                            </target>
                        </configuration>
                    </execution>
                </executions>
            </plugin>

            <plugin>
                <groupId>org.codehaus.mojo</groupId>
                <artifactId>build-helper-maven-plugin</artifactId>
                <version>${maven.build.helper.plugin.version}</version>
                <executions>
                    <execution>
                        <id>attach-javadoc-jar</id>
                        <phase>prepare-package</phase>
                        <goals>
                            <goal>attach-artifact</goal>
                        </goals>
                        <configuration>
                            <artifacts>
                                <artifact>
                                    <file>${project.build.directory}/${project.build.finalName}-javadoc.jar</file>
                                    <type>javadoc</type>
                                    <classifier>javadoc</classifier>
                                </artifact>
                            </artifacts>
                        </configuration>
                    </execution>
                </executions>
            </plugin>

            <plugin>
                <groupId>org.apache.maven.plugins</groupId>
                <artifactId>maven-source-plugin</artifactId>
                <version>${maven.source.plugin.version}</version>
                <executions>
                    <execution>
                        <id>package-sources</id>
                        <phase>prepare-package</phase>
                        <goals>
                            <goal>jar-no-fork</goal>
                        </goals>
                    </execution>
                </executions>
            </plugin>
        </plugins>
    </build>
</project><|MERGE_RESOLUTION|>--- conflicted
+++ resolved
@@ -61,24 +61,6 @@
         <java.target>1.8</java.target>
 
         <!-- Production dependencies.-->
-<<<<<<< HEAD
-        <spring.boot.version>2.1.18.RELEASE</spring.boot.version>
-        <kryo.version>4.0.2</kryo.version>
-        <kryo.serializers.version>0.43</kryo.serializers.version>
-        <fst.version>2.57</fst.version>
-        <zookeeper.curator.version>2.13.0</zookeeper.curator.version>
-        <jetcd.version>0.5.3</jetcd.version>
-        <consul.client.version>1.5.0</consul.client.version>
-        <kubernetes.client.version>4.3.0</kubernetes.client.version>
-        <jclouds.version>2.3.0</jclouds.version>
-        <aws.sdk.version>1.11.717</aws.sdk.version>
-        <classgraph.version>4.1.6</classgraph.version>
-        <zipkin.sender.version>2.7.8</zipkin.sender.version>
-        <zipkin.brave.version>5.12.3</zipkin.brave.version>
-
-        <!-- Test dependencies.-->
-        <junit.version>4.12</junit.version>
-=======
         <spring.boot.version>2.6.13</spring.boot.version>
         <zookeeper.curator.version>5.3.0</zookeeper.curator.version>
         <jetcd.version>0.7.3</jetcd.version>
@@ -86,7 +68,8 @@
         <kubernetes.client.version>6.1.1</kubernetes.client.version>
         <jclouds.version>2.5.0</jclouds.version>
         <aws.sdk.version>1.12.313</aws.sdk.version>
->>>>>>> cf577c98
+        <zipkin.sender.version>2.7.8</zipkin.sender.version>
+        <zipkin.brave.version>5.12.3</zipkin.brave.version>
 
         <!-- Maven plugins.-->
         <maven.compiler.plugin.version>3.10.0</maven.compiler.plugin.version>
@@ -224,7 +207,6 @@
                 </exclusions>
             </dependency>
 
-<<<<<<< HEAD
             <!-- Distributed Tracing. -->
             <dependency>
                 <groupId>io.zipkin.brave</groupId>
@@ -238,10 +220,7 @@
                 <version>${zipkin.sender.version}</version>
             </dependency>
 
-            <!-- Utilities. -->
-=======
             <!-- Conflicting dependencies of Etcd Client.  -->
->>>>>>> cf577c98
             <dependency>
                 <groupId>io.grpc</groupId>
                 <artifactId>grpc-protobuf</artifactId>
