/*
 * Copyright 2018 The Hekate Project
 *
 * The Hekate Project licenses this file to you under the Apache License,
 * version 2.0 (the "License"); you may not use this file except in compliance
 * with the License. You may obtain a copy of the License at:
 *
 * http://www.apache.org/licenses/LICENSE-2.0
 *
 * Unless required by applicable law or agreed to in writing, software
 * distributed under the License is distributed on an "AS IS" BASIS, WITHOUT
 * WARRANTIES OR CONDITIONS OF ANY KIND, either express or implied. See the
 * License for the specific language governing permissions and limitations
 * under the License.
 */

package io.hekate.messaging.internal;

import io.hekate.cluster.ClusterAddress;
import io.hekate.codec.CodecException;
import io.hekate.messaging.MessageReceiver;
import io.hekate.messaging.MessagingEndpoint;
import io.hekate.messaging.MessagingException;
import io.hekate.messaging.MessagingRemoteException;
<<<<<<< HEAD
import io.hekate.messaging.intercept.ServerSendContext;
=======
>>>>>>> a370a654
import io.hekate.messaging.intercept.ServerReceiveContext;
import io.hekate.messaging.intercept.ServerSendContext;
import io.hekate.messaging.internal.MessagingProtocol.ErrorResponse;
import io.hekate.messaging.internal.MessagingProtocol.FinalResponse;
import io.hekate.messaging.internal.MessagingProtocol.Notification;
import io.hekate.messaging.internal.MessagingProtocol.RequestBase;
import io.hekate.messaging.internal.MessagingProtocol.RequestForResponseBase;
import io.hekate.messaging.internal.MessagingProtocol.ResponseChunk;
import io.hekate.messaging.internal.MessagingProtocol.SubscribeRequest;
import io.hekate.messaging.unicast.SendCallback;
import io.hekate.network.NetworkEndpoint;
import io.hekate.network.NetworkFuture;
import io.hekate.network.NetworkMessage;
import java.io.IOException;
import java.util.List;
import java.util.concurrent.TimeUnit;
import org.slf4j.Logger;

abstract class MessagingConnectionBase<T> {
    private final Logger log;

    private final MessagingGatewayContext<T> ctx;

    private final MessageReceiver<T> receiver;

    private final MessagingExecutor async;

    private final ReceivePressureGuard pressureGuard;

    private final MessagingEndpoint<T> endpoint;

    private final RequestRegistry<T> requests;

    public MessagingConnectionBase(MessagingGatewayContext<T> ctx, MessagingExecutor async, MessagingEndpoint<T> endpoint) {
        assert ctx != null : "Messaging context is null.";
        assert async != null : "Executor is null.";
        assert endpoint != null : "Messaging endpoint is null.";

        this.ctx = ctx;
        this.async = async;
        this.endpoint = endpoint;
        this.log = ctx.log();
        this.receiver = ctx.receiver();
        this.pressureGuard = ctx.receiveGuard();

        this.requests = new RequestRegistry<>(ctx.metrics());
    }

    public abstract NetworkFuture<MessagingProtocol> disconnect();

    public abstract void send(MessageAttempt<T> attempt, SendCallback callback);

    public abstract void request(MessageAttempt<T> attempt, InternalRequestCallback<T> callback);

    public abstract void replyChunk(MessagingWorker worker, T chunk, SubscribeRequest<T> request, SendCallback callback);

    public abstract void replyFinal(MessagingWorker worker, T response, RequestForResponseBase<T> request, SendCallback callback);

    public abstract void replyVoid(MessagingWorker worker, RequestBase<T> request);

    public abstract void replyError(MessagingWorker worker, int requestId, Throwable cause);

    protected abstract void disconnectOnError(Throwable t);

    protected abstract int epoch();

    public MessagingGatewayContext<T> gateway() {
        return ctx;
    }

    public RequestRegistry<T> requests() {
        return requests;
    }

    public void receive(NetworkMessage<MessagingProtocol> netMsg, NetworkEndpoint<MessagingProtocol> from) {
        try {
            MessagingProtocol.Type msgType = MessagingProtocolCodec.previewType(netMsg);

            switch (msgType) {
                case NOTIFICATION: {
                    if (receiver == null) {
                        log.error("Received an unexpected notification [from={}, message={}]", remoteAddress(), netMsg);
                    } else {
                        if (async.isAsync()) {
                            long receivedAtNanos = receivedAtNanos(netMsg);

                            MessagingWorker worker = async.pooledWorker();

                            onReceiveAsyncEnqueue(from);

                            netMsg.handleAsync(worker, m -> {
                                onReceiveAsyncDequeue();

                                receiveNotificationAsync(m.cast(), receivedAtNanos);
                            }, error -> handleReceiveError(error, netMsg));
                        } else {
                            receiveNotificationSync(netMsg.decode().cast());
                        }
                    }

                    break;
                }
                case AFFINITY_NOTIFICATION: {
                    if (receiver == null) {
                        if (log.isErrorEnabled()) {
                            log.error("Received an unexpected notification [from={}, message={}]", remoteAddress(), netMsg);
                        }
                    } else {
                        if (async.isAsync()) {
                            int affinity = MessagingProtocolCodec.previewAffinity(netMsg);
                            long receivedAtNanos = receivedAtNanos(netMsg);

                            MessagingWorker worker = async.workerFor(affinity);

                            onReceiveAsyncEnqueue(from);

                            netMsg.handleAsync(worker, m -> {
                                onReceiveAsyncDequeue();

                                receiveNotificationAsync(m.cast(), receivedAtNanos);
                            }, error -> handleReceiveError(error, netMsg));
                        } else {
                            receiveNotificationSync(netMsg.decode().cast());
                        }
                    }

                    break;
                }
                case REQUEST:
                case VOID_REQUEST: {
                    if (receiver == null) {
                        if (log.isErrorEnabled()) {
                            log.error("Received an unexpected request [from={}, message={}]", remoteAddress(), netMsg);
                        }
                    } else {
                        MessagingWorker worker = async.pooledWorker();

                        if (async.isAsync()) {
                            long receivedAtNanos = receivedAtNanos(netMsg);

                            onReceiveAsyncEnqueue(from);

                            netMsg.handleAsync(worker, m -> {
                                onReceiveAsyncDequeue();

                                receiveRequestAsync(m.cast(), worker, receivedAtNanos);
                            }, error -> handleReceiveError(error, netMsg));
                        } else {
                            receiveRequestSync(netMsg.decode().cast(), worker);
                        }
                    }

                    break;
                }
                case AFFINITY_REQUEST:
                case AFFINITY_VOID_REQUEST: {
                    if (receiver == null) {
                        if (log.isErrorEnabled()) {
                            log.error("Received an unexpected request [from={}, message={}]", remoteAddress(), netMsg);
                        }
                    } else {
                        int affinity = MessagingProtocolCodec.previewAffinity(netMsg);

                        MessagingWorker worker = async.workerFor(affinity);

                        if (async.isAsync()) {
                            long receivedAtNanos = receivedAtNanos(netMsg);

                            onReceiveAsyncEnqueue(from);

                            netMsg.handleAsync(worker, m -> {
                                onReceiveAsyncDequeue();

                                receiveRequestAsync(m.cast(), worker, receivedAtNanos);
                            }, error -> handleReceiveError(error, netMsg));
                        } else {
                            receiveRequestSync(netMsg.decode().cast(), worker);
                        }
                    }

                    break;
                }
                case SUBSCRIBE: {
                    if (receiver == null) {
                        if (log.isErrorEnabled()) {
                            log.error("Received an unexpected subscription [from={}, message={}]", remoteAddress(), netMsg);
                        }
                    } else {
                        MessagingWorker worker = async.pooledWorker();

                        if (async.isAsync()) {
                            long receivedAtNanos = receivedAtNanos(netMsg);

                            onReceiveAsyncEnqueue(from);

                            netMsg.handleAsync(worker, m -> {
                                onReceiveAsyncDequeue();

                                receiveRequestAsync(m.cast(), worker, receivedAtNanos);
                            }, error -> handleReceiveError(error, netMsg));
                        } else {
                            receiveRequestSync(netMsg.decode().cast(), worker);
                        }
                    }

                    break;
                }
                case AFFINITY_SUBSCRIBE: {
                    if (receiver == null) {
                        if (log.isErrorEnabled()) {
                            log.error("Received an unexpected subscription [from={}, message={}]", remoteAddress(), netMsg);
                        }
                    } else {
                        int affinity = MessagingProtocolCodec.previewAffinity(netMsg);

                        MessagingWorker worker = async.workerFor(affinity);

                        if (async.isAsync()) {
                            long receivedAtNanos = receivedAtNanos(netMsg);

                            onReceiveAsyncEnqueue(from);

                            netMsg.handleAsync(worker, m -> {
                                onReceiveAsyncDequeue();

                                receiveRequestAsync(m.cast(), worker, receivedAtNanos);
                            }, error -> handleReceiveError(error, netMsg));
                        } else {
                            receiveRequestSync(netMsg.decode().cast(), worker);
                        }
                    }

                    break;
                }
                case FINAL_RESPONSE: {
                    int requestId = MessagingProtocolCodec.previewRequestId(netMsg);

                    RequestHandle<T> handle = requests.get(requestId);

                    if (handle != null) {
                        if (async.isAsync()) {
                            MessagingWorker worker = handle.worker();

                            onReceiveAsyncEnqueue(from);

                            netMsg.handleAsync(worker, m -> {
                                onReceiveAsyncDequeue();

                                doReceiveFinalResponse(handle, m.cast());
                            }, error -> handleReceiveError(error, netMsg));
                        } else {
                            doReceiveFinalResponse(handle, netMsg.decode().cast());
                        }
                    }

                    break;
                }
                case RESPONSE_CHUNK: {
                    int requestId = MessagingProtocolCodec.previewRequestId(netMsg);

                    RequestHandle<T> handle = requests.get(requestId);

                    if (handle != null) {
                        if (async.isAsync()) {
                            MessagingWorker worker = handle.worker();

                            onReceiveAsyncEnqueue(from);

                            netMsg.handleAsync(worker, m -> {
                                onReceiveAsyncDequeue();

                                doReceiveResponseChunk(handle, m.cast());
                            }, error -> handleReceiveError(error, netMsg));
                        } else {
                            doReceiveResponseChunk(handle, netMsg.decode().cast());
                        }
                    }

                    break;
                }
                case VOID_RESPONSE: {
                    int requestId = MessagingProtocolCodec.previewRequestId(netMsg);

                    RequestHandle<T> handle = requests.get(requestId);

                    if (handle != null) {
                        if (async.isAsync()) {
                            MessagingWorker worker = handle.worker();

                            onReceiveAsyncEnqueue(from);

                            netMsg.handleAsync(worker, m -> {
                                onReceiveAsyncDequeue();

                                doReceiveVoidResponse(handle);
                            }, error -> handleReceiveError(error, netMsg));
                        } else {
                            doReceiveVoidResponse(handle);
                        }
                    }

                    break;
                }
                case ERROR_RESPONSE: {
                    int requestId = MessagingProtocolCodec.previewRequestId(netMsg);

                    RequestHandle<T> handle = requests.get(requestId);

                    if (handle != null) {
                        if (async.isAsync()) {
                            MessagingWorker worker = handle.worker();

                            onReceiveAsyncEnqueue(from);

                            netMsg.handleAsync(worker, m -> {
                                onReceiveAsyncDequeue();

                                doReceiveError(handle, m.cast());
                            }, error -> handleReceiveError(error, netMsg));
                        } else {
                            doReceiveError(handle, netMsg.decode().cast());
                        }
                    }

                    break;
                }
                case CONNECT: // Connect message is not expected here.
                default: {
                    throw new IllegalArgumentException("Unexpected message type: " + msgType);
                }
            }
        } catch (Throwable t) {
            handleReceiveError(t, netMsg);
        }
    }

    public void notifyOnSendSuccess(MessagingWorker worker, T payload, SendCallback callback) {
        if (callback != null) {
            if (async.isAsync()) {
                worker.execute(() ->
                    doNotifyOnSendSuccess(payload, callback)
                );
            } else {
                doNotifyOnSendSuccess(payload, callback);
            }
        }
    }

    public void notifyOnSendFailure(MessagingWorker worker, T payload, Throwable error, SendCallback callback) {
        if (error instanceof CodecException && log.isErrorEnabled()) {
            log.error("Failed to send message [to={}, message={}]", remoteAddress(), payload, error);
        }

        if (callback != null) {
            if (async.isAsync()) {
                worker.execute(() ->
                    doNotifyOnSendFailure(payload, error, callback)
                );
            } else {
                doNotifyOnSendFailure(payload, error, callback);
            }
        }
    }

    public void notifyOnRequestFailure(RequestHandle<T> handle, Throwable err) {
        if (handle.unregister()) {
            if (async.isAsync()) {
                handle.worker().execute(() ->
                    doNotifyOnRequestFailure(handle, err)
                );
            } else {
                doNotifyOnRequestFailure(handle, err);
            }
        }
    }

    public boolean hasPendingRequests() {
        return !requests.isEmpty();
    }

    public MessagingEndpoint<T> endpoint() {
        return endpoint;
    }

    public void discardRequests(Throwable cause) {
        discardRequests(epoch(), cause);
    }

    public void discardRequests(int epoch, Throwable cause) {
        List<RequestHandle<T>> discarded = requests.unregisterEpoch(epoch);

        for (RequestHandle<T> handle : discarded) {
            MessagingWorker worker = handle.worker();

            if (async.isAsync()) {
                worker.execute(() ->
                    doDiscardRequest(cause, handle)
                );
            } else {
                doDiscardRequest(cause, handle);
            }
        }
    }

    public T interceptServerReceive(T msg, ServerReceiveContext inCtx) {
        return ctx.intercept().serverReceive(msg, inCtx);
    }

    public T interceptServerSend(T msg, ServerSendContext rspCtx, ServerReceiveContext rcvCtx) {
        return ctx.intercept().serverSend(msg, rspCtx, rcvCtx);
    }

    protected RequestHandle<T> registerRequest(MessageAttempt<T> attempt, InternalRequestCallback<T> callback) {
        return requests.register(epoch(), attempt, callback);
    }

    protected void receiveRequestAsync(RequestBase<T> msg, MessagingWorker worker, long receivedAtNanos) {
        if (!isExpired(msg, receivedAtNanos)) {
            try {
                msg.prepareReceive(worker, this);

                try {
                    receiver.receive(msg);
                } finally {
<<<<<<< HEAD
                    ctx.intercept().serverReceiveComplete(msg);
=======
                    ctx.intercept().serverReceiveComplete(msg.get(), msg);
>>>>>>> a370a654
                }

                if (msg.isVoid()) {
                    replyVoid(worker, msg);
                }
            } catch (RuntimeException | Error e) {
                if (log.isErrorEnabled()) {
                    log.error("Got an unexpected runtime error during request processing [from={}, message={}]", msg.from(), msg, e);
                }

                replyError(worker, msg.requestId(), e);
            }
        }
    }

    protected void receiveNotificationAsync(Notification<T> msg, long receivedAtNanos) {
        if (!isExpired(msg, receivedAtNanos)) {
            try {
                msg.prepareReceive(this);

                try {
                    receiver.receive(msg);
                } finally {
<<<<<<< HEAD
                    ctx.intercept().serverReceiveComplete(msg);
=======
                    ctx.intercept().serverReceiveComplete(msg.get(), msg);
>>>>>>> a370a654
                }
            } catch (RuntimeException | Error e) {
                if (log.isErrorEnabled()) {
                    log.error("Got an unexpected runtime error during notification processing [from={}, message={}]", msg.from(), msg, e);
                }
            }
        }
    }

    protected void doReceiveFinalResponse(RequestHandle<T> request, FinalResponse<T> msg) {
        if (request.isRegistered()) {
            try {
                msg.prepareReceive(this, request.attempt());

                request.callback().onComplete(request, null, msg);
            } catch (RuntimeException | Error e) {
                if (log.isErrorEnabled()) {
                    log.error("Got an unexpected runtime error during response processing [from={}, message={}]", msg.from(), msg, e);
                }
            }
        }
    }

    protected void doReceiveVoidResponse(RequestHandle<T> request) {
        if (request.isRegistered()) {
            try {
                request.attempt().interceptReceiveVoid();

                request.callback().onComplete(request, null, null);
            } catch (RuntimeException | Error e) {
                if (log.isErrorEnabled()) {
                    log.error("Got an unexpected runtime error during acknowledgement processing [from={}, message={}]",
                        remoteAddress(), request.context().originalMessage(), e);
                }
            }
        }
    }

    protected void doReceiveResponseChunk(RequestHandle<T> request, ResponseChunk<T> msg) {
        if (request.isRegistered()) {
            try {
                msg.prepareReceive(this, request.attempt());

                request.callback().onComplete(request, null, msg);
            } catch (RuntimeException | Error e) {
                if (log.isErrorEnabled()) {
                    log.error("Got an unexpected runtime error during response chunk processing [from={}, message={}]", msg.from(), msg, e);
                }

                if (request.unregister()) {
                    doNotifyOnRequestFailure(request, e);
                }
            }
        }
    }

    protected void doReceiveError(RequestHandle<T> handle, ErrorResponse response) {
        MessagingRemoteException error = new MessagingRemoteException("Request processing failed on remote node "
            + "[node=" + remoteAddress() + "]", response.stackTrace());

        notifyOnRequestFailure(handle, error);
    }

    protected ClusterAddress remoteAddress() {
        return endpoint().remoteAddress();
    }

    private void receiveRequestSync(RequestBase<T> msg, MessagingWorker worker) {
        receiveRequestAsync(msg, worker, 0);
    }

    private void receiveNotificationSync(Notification<T> msg) {
        receiveNotificationAsync(msg, 0);
    }

    private boolean isExpired(RequestBase<T> msg, long receivedAtNanos) {
        return receivedAtNanos > 0 && System.nanoTime() - receivedAtNanos >= TimeUnit.MILLISECONDS.toNanos(msg.timeout());
    }

    private boolean isExpired(Notification<T> msg, long receivedAtNanos) {
        return receivedAtNanos > 0 && System.nanoTime() - receivedAtNanos >= TimeUnit.MILLISECONDS.toNanos(msg.timeout());
    }

    private void handleReceiveError(Throwable error, NetworkMessage<MessagingProtocol> msg) {
        ClusterAddress from = endpoint.remoteAddress();

        if (error instanceof RequestPayloadDecodeException) {
            RequestPayloadDecodeException e = (RequestPayloadDecodeException)error;

            Throwable cause = e.getCause();

            if (log.isErrorEnabled()) {
                log.error("Failed to decode request message [from={}]", from, cause);
            }

            MessagingWorker worker;

            if (e.affinity().isPresent()) {
                worker = async.workerFor(e.affinity().getAsInt());
            } else {
                worker = async.pooledWorker();
            }

            replyError(worker, e.requestId(), cause);
        } else if (error instanceof ResponsePayloadDecodeException) {
            ResponsePayloadDecodeException e = (ResponsePayloadDecodeException)error;

            Throwable cause = e.getCause();

            if (log.isErrorEnabled()) {
                log.error("Failed to decode response message [from={}]", from, cause);
            }

            RequestHandle<T> handle = requests.get(e.requestId());

            if (handle != null) {
                notifyOnRequestFailure(handle, cause);
            }
        } else if (error instanceof NotificationPayloadDecodeException) {
            log.error("Failed to decode notification message [from={}]", from, error);
        } else {
            log.error("Got error during message processing [from={}, message={}]", from, msg, error);

            disconnectOnError(error);
        }
    }

    private void onReceiveAsyncEnqueue(NetworkEndpoint<MessagingProtocol> from) {
        if (pressureGuard != null) {
            pressureGuard.onEnqueue(from);
        }
    }

    private void onReceiveAsyncDequeue() {
        if (pressureGuard != null) {
            pressureGuard.onDequeue();
        }
    }

    private void doNotifyOnSendSuccess(T payload, SendCallback callback) {
        try {
            callback.onComplete(null);
        } catch (RuntimeException | Error e) {
            log.error("Got an unexpected runtime error during message processing [message={}]", payload, e);
        }
    }

    private void doNotifyOnSendFailure(T payload, Throwable error, SendCallback callback) {
        try {
            MessagingException msgError;

            if (error instanceof MessagingException) {
                msgError = (MessagingException)error;
            } else {
                msgError = new MessagingException("Message send failure [node=" + remoteAddress() + ']', error);
            }

            callback.onComplete(msgError);
        } catch (RuntimeException | Error e) {
            if (log.isErrorEnabled()) {
                log.error("Got an unexpected runtime error during message processing [message={}]", payload, e);
            }
        }
    }

    private void doNotifyOnRequestFailure(RequestHandle<T> handle, Throwable error) {
        try {
            MessagingException msgError;

            if (error instanceof MessagingException) {
                msgError = (MessagingException)error;
            } else {
                msgError = new MessagingException("Messaging request failure [node=" + remoteAddress() + ']', error);
            }

            handle.attempt().interceptReceiveError(msgError);

            handle.callback().onComplete(handle, msgError, null);
        } catch (RuntimeException | Error e) {
            if (log.isErrorEnabled()) {
                log.error("Got an unexpected runtime error during message processing [message={}]", handle.message(), e);
            }
        }
    }

    private void doDiscardRequest(Throwable cause, RequestHandle<T> handle) {
        T message = handle.message();

        try {
            handle.callback().onComplete(handle, cause, null);
        } catch (RuntimeException | Error e) {
            if (log.isErrorEnabled()) {
                log.error("Failed to notify callback on response failure [message={}]", message, e);
            }
        }
    }

    private long receivedAtNanos(NetworkMessage<MessagingProtocol> netMsg) throws IOException {
        return MessagingProtocolCodec.previewHasTimeout(netMsg) ? System.nanoTime() : 0;
    }
}<|MERGE_RESOLUTION|>--- conflicted
+++ resolved
@@ -22,10 +22,6 @@
 import io.hekate.messaging.MessagingEndpoint;
 import io.hekate.messaging.MessagingException;
 import io.hekate.messaging.MessagingRemoteException;
-<<<<<<< HEAD
-import io.hekate.messaging.intercept.ServerSendContext;
-=======
->>>>>>> a370a654
 import io.hekate.messaging.intercept.ServerReceiveContext;
 import io.hekate.messaging.intercept.ServerSendContext;
 import io.hekate.messaging.internal.MessagingProtocol.ErrorResponse;
@@ -450,11 +446,7 @@
                 try {
                     receiver.receive(msg);
                 } finally {
-<<<<<<< HEAD
-                    ctx.intercept().serverReceiveComplete(msg);
-=======
                     ctx.intercept().serverReceiveComplete(msg.get(), msg);
->>>>>>> a370a654
                 }
 
                 if (msg.isVoid()) {
@@ -478,11 +470,7 @@
                 try {
                     receiver.receive(msg);
                 } finally {
-<<<<<<< HEAD
-                    ctx.intercept().serverReceiveComplete(msg);
-=======
                     ctx.intercept().serverReceiveComplete(msg.get(), msg);
->>>>>>> a370a654
                 }
             } catch (RuntimeException | Error e) {
                 if (log.isErrorEnabled()) {
